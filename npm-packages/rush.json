/**
 * This is the main configuration file for Rush.
 * For full documentation, please see https://rushjs.io
 */
{
  "$schema": "https://developer.microsoft.com/json-schemas/rush/v5/rush.schema.json",
<<<<<<< HEAD
  "rushVersion": "5.130.3",
  "pnpmVersion": "7.33.7",
  "nodeSupportedVersionRange": ">=18.0.0 <23.0.0",
=======
  /**
   * (Required) This specifies the version of the Rush engine to be used in this repo.
   * Rush's "version selector" feature ensures that the globally installed tool will
   * behave like this release, regardless of which version is installed globally.
   *
   * The common/scripts/install-run-rush.js automation script also uses this version.
   *
   * NOTE: If you upgrade to a new major version of Rush, you should replace the "v5"
   * path segment in the "$schema" field for all your Rush config files.  This will ensure
   * correct error-underlining and tab-completion for editors such as VS Code.
   */
  "rushVersion": "5.147.1",
  /**
   * The next field selects which package manager should be installed and determines its version.
   * Rush installs its own local copy of the package manager to ensure that your build process
   * is fully isolated from whatever tools are present in the local environment.
   *
   * Specify one of: "pnpmVersion", "npmVersion", or "yarnVersion".  See the Rush documentation
   * for details about these alternatives.
   */
  "pnpmVersion": "9.15.2",
  // "npmVersion": "4.5.0",
  // "yarnVersion": "1.9.4",
  /**
   * Older releases of the Node.js engine may be missing features required by your system.
   * Other releases may have bugs.  In particular, the "latest" version will not be a
   * Long Term Support (LTS) version and is likely to have regressions.
   *
   * Specify a SemVer range to ensure developers use a Node.js version that is appropriate
   * for your repo.
   *
   * LTS schedule: https://nodejs.org/en/about/releases/
   * LTS versions: https://nodejs.org/en/download/releases/
   */
  "nodeSupportedVersionRange": ">=18.0.0 <21.0.0",
  /**
   * Odd-numbered major versions of Node.js are experimental.  Even-numbered releases
   * spend six months in a stabilization period before the first Long Term Support (LTS) version.
   * For example, 8.9.0 was the first LTS version of Node.js 8.  Pre-LTS versions are not recommended
   * for production usage because they frequently have bugs.  They may cause Rush itself
   * to malfunction.
   *
   * Rush normally prints a warning if it detects a pre-LTS Node.js version.  If you are testing
   * pre-LTS versions in preparation for supporting the first LTS version, you can use this setting
   * to disable Rush's warning.
   */
  // "suppressNodeLtsWarning": false,
  /**
   * If you would like the version specifiers for your dependencies to be consistent, then
   * uncomment this line. This is effectively similar to running "rush check" before any
   * of the following commands:
   *
   *   rush install, rush update, rush link, rush version, rush publish
   *
   * In some cases you may want this turned on, but need to allow certain packages to use a different
   * version. In those cases, you will need to add an entry to the "allowedAlternativeVersions"
   * section of the common-versions.json.
   */
>>>>>>> 71a3ac3a
  "ensureConsistentVersions": true,
  /**
   * Large monorepos can become intimidating for newcomers if project folder paths don't follow
   * a consistent and recognizable pattern.  When the system allows nested folder trees,
   * we've found that teams will often use subfolders to create islands that isolate
   * their work from others ("shipping the org").  This hinders collaboration and code sharing.
   *
   * The Rush developers recommend a "category folder" model, where buildable project folders
   * must always be exactly two levels below the repo root.  The parent folder acts as the category.
   * This provides a basic facility for grouping related projects (e.g. "apps", "libraries",
   * "tools", "prototypes") while still encouraging teams to organize their projects into
   * a unified taxonomy.  Limiting to 2 levels seems very restrictive at first, but if you have
   * 20 categories and 20 projects in each category, this scheme can easily accommodate hundreds
   * of projects.  In practice, you will find that the folder hierarchy needs to be rebalanced
   * occasionally, but if that's painful, it's a warning sign that your development style may
   * discourage refactoring.  Reorganizing the categories should be an enlightening discussion
   * that brings people together, and maybe also identifies poor coding practices (e.g. file
   * references that reach into other project's folders without using Node.js module resolution).
   *
   * The defaults are projectFolderMinDepth=1 and projectFolderMaxDepth=2.
   *
   * To remove these restrictions, you could set projectFolderMinDepth=1
   * and set projectFolderMaxDepth to a large number.
   */
  // "projectFolderMinDepth": 2,
  "projectFolderMaxDepth": 3,
  /**
   * Today the npmjs.com registry enforces fairly strict naming rules for packages, but in the early
   * days there was no standard and hardly any enforcement.  A few large legacy projects are still using
   * nonstandard package names, and private registries sometimes allow it.  Set "allowMostlyStandardPackageNames"
   * to true to relax Rush's enforcement of package names.  This allows upper case letters and in the future may
   * relax other rules, however we want to minimize these exceptions.  Many popular tools use certain punctuation
   * characters as delimiters, based on the assumption that they will never appear in a package name; thus if we relax
   * the rules too much it is likely to cause very confusing malfunctions.
   *
   * The default value is false.
   */
  // "allowMostlyStandardPackageNames": true,
  /**
   * This feature helps you to review and approve new packages before they are introduced
   * to your monorepo.  For example, you may be concerned about licensing, code quality,
   * performance, or simply accumulating too many libraries with overlapping functionality.
   * The approvals are tracked in two config files "browser-approved-packages.json"
   * and "nonbrowser-approved-packages.json".  See the Rush documentation for details.
   */
  // "approvedPackagesPolicy": {
  //   /**
  //    * The review categories allow you to say for example "This library is approved for usage
  //    * in prototypes, but not in production code."
  //    *
  //    * Each project can be associated with one review category, by assigning the "reviewCategory" field
  //    * in the "projects" section of rush.json.  The approval is then recorded in the files
  //    * "common/config/rush/browser-approved-packages.json" and "nonbrowser-approved-packages.json"
  //    * which are automatically generated during "rush update".
  //    *
  //    * Designate categories with whatever granularity is appropriate for your review process,
  //    * or you could just have a single category called "default".
  //    */
  //   "reviewCategories": [
  //     // Some example categories:
  //     "production", // projects that ship to production
  //     "tools",      // non-shipping projects that are part of the developer toolchain
  //     "prototypes"  // experiments that should mostly be ignored by the review process
  //   ],
  //
  //   /**
  //    * A list of NPM package scopes that will be excluded from review.
  //    * We recommend to exclude TypeScript typings (the "@types" scope), because
  //    * if the underlying package was already approved, this would imply that the typings
  //    * are also approved.
  //    */
  //   // "ignoredNpmScopes": ["@types"]
  // },
  /**
   * If you use Git as your version control system, this section has some additional
   * optional features you can use.
   */
  "gitPolicy": {
    /**
     * Work at a big company?  Tired of finding Git commits at work with unprofessional Git
     * emails such as "beer-lover@my-college.edu"?  Rush can validate people's Git email address
     * before they get started.
     *
     * Define a list of regular expressions describing allowable e-mail patterns for Git commits.
     * They are case-insensitive anchored JavaScript RegExps.  Example: ".*@example\.com"
     *
     * IMPORTANT: Because these are regular expressions encoded as JSON string literals,
     * RegExp escapes need two backslashes, and ordinary periods should be "\\.".
     */
    // "allowedEmailRegExps": [
    //   "[^@]+@users\\.noreply\\.github\\.com",
    //   "travis@example\\.org"
    // ],
    /**
     * When Rush reports that the address is malformed, the notice can include an example
     * of a recommended email.  Make sure it conforms to one of the allowedEmailRegExps
     * expressions.
     */
    // "sampleEmail": "mrexample@users.noreply.github.com",
    /**
     * The commit message to use when committing changes during 'rush publish'.
     *
     * For example, if you want to prevent these commits from triggering a CI build,
     * you might configure your system's trigger to look for a special string such as "[skip-ci]"
     * in the commit message, and then customize Rush's message to contain that string.
     */
    // "versionBumpCommitMessage": "Applying package updates. [skip-ci]",
    /**
     * The commit message to use when committing changes during 'rush version'.
     *
     * For example, if you want to prevent these commits from triggering a CI build,
     * you might configure your system's trigger to look for a special string such as "[skip-ci]"
     * in the commit message, and then customize Rush's message to contain that string.
     */
    // "changeLogUpdateCommitMessage": "Deleting change files and updating change logs for package updates. [skip-ci]"
  },
  "repository": {
    /**
     * The URL of this Git repository, used by "rush change" to determine the base branch for your PR.
     *
     * The "rush change" command needs to determine which files are affected by your PR diff.
     * If you merged or cherry-picked commits from the master branch into your PR branch, those commits
     * should be excluded from this diff (since they belong to some other PR).  In order to do that,
     * Rush needs to know where to find the base branch for your PR.  This information cannot be
     * determined from Git alone, since the "pull request" feature is not a Git concept.  Ideally
     * Rush would use a vendor-specific protocol to query the information from GitHub, Azure DevOps, etc.
     * But to keep things simple, "rush change" simply assumes that your PR is against the "master" branch
     * of the Git remote indicated by the repository.url setting in rush.json.  If you are working in
     * a GitHub "fork" of the real repo, this setting will be different from the repository URL of your
     * your PR branch, and in this situation "rush change" will also automatically invoke "git fetch"
     * to retrieve the latest activity for the remote master branch.
     */
    "url": "https://github.com/get-convex/convex",
    /**
     * The default branch name. This tells "rush change" which remote branch to compare against.
     * The default value is "master"
     */
    "defaultBranch": "main"
    /**
     * The default remote. This tells "rush change" which remote to compare against if the remote URL is
     * not set or if a remote matching the provided remote URL is not found.
     */
    // "defaultRemote": "origin"
  },
  /**
   * Event hooks are customized script actions that Rush executes when specific events occur
   */
  "eventHooks": {
    /**
     * The list of shell commands to run before the Rush installation starts
     */
    "preRushInstall": [
      // "common/scripts/pre-rush-install.js"
    ],
    /**
     * The list of shell commands to run after the Rush installation finishes
     */
    "postRushInstall": [],
    /**
     * The list of shell commands to run before the Rush build command starts
     */
    "preRushBuild": [],
    /**
     * The list of shell commands to run after the Rush build command finishes
     */
    "postRushBuild": []
  },
  /**
   * Rush can collect anonymous telemetry about everyday developer activity such as
   * success/failure of installs, builds, and other operations.  You can use this to identify
   * problems with your toolchain or Rush itself.  THIS TELEMETRY IS NOT SHARED WITH MICROSOFT.
   * It is written into JSON files in the common/temp folder.  It's up to you to write scripts
   * that read these JSON files and do something with them.  These scripts are typically registered
   * in the "eventHooks" section.
   */
  // "telemetryEnabled": false,
  /**
   * Allows creation of hotfix changes. This feature is experimental so it is disabled by default.
   * If this is set, 'rush change' only allows a 'hotfix' change type to be specified. This change type
   * will be used when publishing subsequent changes from the monorepo.
   */
  // "hotfixChangeEnabled": false,
  /**
   * (Required) This is the inventory of projects to be managed by Rush.
   *
   * Rush does not automatically scan for projects using wildcards, for a few reasons:
   * 1. Depth-first scans are expensive, particularly when tools need to repeatedly collect the list.
   * 2. On a caching CI machine, scans can accidentally pick up files left behind from a previous build.
   * 3. It's useful to have a centralized inventory of all projects and their important metadata.
   */
  "projects": [
    {
      "packageName": "udf-syscall-ffi",
      "projectFolder": "udf-syscall-ffi"
    },
    {
      "packageName": "convex",
      "projectFolder": "convex",
      "versionPolicyName": "convex"
    },
    {
      "packageName": "@convex-dev/react-query",
      "projectFolder": "@convex-dev/react-query"
      // move to `"versionPolicyName": "convex"` once this is stable
    },
    {
      "packageName": "@convex-dev/eslint-plugin",
      "projectFolder": "@convex-dev/eslint-plugin"
      // move to `"versionPolicyName": "convex"` once this is stable
    },
    {
      "packageName": "publishing-tests",
      "projectFolder": "publishing-tests"
    },
    {
      "packageName": "package-tests",
      "projectFolder": "package-tests"
    },
    {
      "packageName": "bundle-size",
      "projectFolder": "private-demos/bundle-size"
    },
    {
      "packageName": "tanstack-start",
      "projectFolder": "private-demos/tanstack-start"
    },
    {
      "packageName": "tanstack-start-clerk",
      "projectFolder": "private-demos/tanstack-start-clerk"
    },
    {
      "packageName": "test-data",
      "projectFolder": "private-demos/test-data"
    },
    {
      "packageName": "typescript-demo",
      "projectFolder": "demos/typescript"
    },
    {
      "packageName": "typescript-demo-old",
      "projectFolder": "private-demos/typescript-old"
    },
    {
      "packageName": "typescript-modern",
      "projectFolder": "private-demos/typescript-modern"
    },
    {
      "packageName": "middleware",
      "projectFolder": "private-demos/middleware"
    },
    {
      "packageName": "snippets",
      "projectFolder": "private-demos/snippets"
    },
    {
      "packageName": "components-poc",
      "projectFolder": "private-demos/components-poc"
    },
    {
      "packageName": "@convex-dev/ratelimiter",
      "projectFolder": "components/ratelimiter"
    },
    {
      "packageName": "@convex-dev/triggers",
      "projectFolder": "components/triggers"
    },
    {
      "packageName": "convex-chat-speculative",
      "projectFolder": "convex-chat-speculative"
    },
    {
      "packageName": "shared-cursors",
      "projectFolder": "shared-cursors"
    },
    {
      "packageName": "js-integration-tests",
      "projectFolder": "js-integration-tests"
    },
    {
      "packageName": "react-query-demo",
      "projectFolder": "demos/react-query"
    },
    {
      "packageName": "convex-tour-chat-0",
      "projectFolder": "demos/tour-chat/0-start"
    },
    {
      "packageName": "convex-tour-chat-1",
      "projectFolder": "demos/tour-chat/1-smileys"
    },
    {
      "packageName": "convex-tour-chat-2",
      "projectFolder": "demos/tour-chat/2-likes"
    },
    {
      "packageName": "convex-tour-chat-3",
      "projectFolder": "demos/tour-chat/3-ai"
    },
    {
      "packageName": "convex-tutorial-original",
      "projectFolder": "demos/tutorial"
    },
    {
      "packageName": "convex-analytics",
      "projectFolder": "convex-analytics"
    },
    {
      "packageName": "convex-ai-chat",
      "projectFolder": "convex-ai-chat"
    },
    {
      "packageName": "docs",
      "projectFolder": "docs"
    },
    {
      "packageName": "args-validation",
      "projectFolder": "demos/args-validation"
    },
    {
      "packageName": "relational-data-modeling",
      "projectFolder": "demos/relational-data-modeling"
    },
    {
      "packageName": "users-and-auth",
      "projectFolder": "demos/users-and-auth"
    },
    {
      "packageName": "convex-and-clerk",
      "projectFolder": "demos/clerk"
    },
    {
      "packageName": "users-and-clerk",
      "projectFolder": "demos/users-and-clerk"
    },
    {
      "packageName": "users-and-clerk-webhooks",
      "projectFolder": "demos/users-and-clerk-webhooks"
    },
    {
      "packageName": "giphy-action",
      "projectFolder": "demos/giphy-action"
    },
    {
      "packageName": "dall-e-storage-action",
      "projectFolder": "demos/dall-e-storage-action"
    },
    {
      "packageName": "pagination",
      "projectFolder": "demos/pagination"
    },
    {
      "packageName": "pagination-adversarial",
      "projectFolder": "private-demos/pagination-adversarial"
    },
    {
      "packageName": "presence-facepile",
      "projectFolder": "demos/presence-facepile"
    },
    {
      "packageName": "presence-typing-indicator",
      "projectFolder": "demos/presence-typing-indicator"
    },
    {
      "packageName": "nextjs-pages-router",
      "projectFolder": "demos/nextjs-pages-router"
    },
    {
      "packageName": "nextjs-app-router",
      "projectFolder": "demos/nextjs-app-router"
    },
    {
      "packageName": "nextjs-app-router-snippets",
      "projectFolder": "private-demos/nextjs-app-router-snippets"
    },
    {
      "packageName": "nextjs-15-app",
      "projectFolder": "private-demos/nextjs-15-app"
    },
    {
      "packageName": "nextjs-15-app-clerk",
      "projectFolder": "private-demos/nextjs-15-app-clerk"
    },
    {
      "packageName": "scheduling",
      "projectFolder": "demos/scheduling"
    },
    {
      "packageName": "search",
      "projectFolder": "demos/search"
    },
    {
      "packageName": "vector-search",
      "projectFolder": "demos/vector-search"
    },
    {
      "packageName": "private-vector-search",
      "projectFolder": "private-demos/vector-search"
    },
    {
      "packageName": "sessions",
      "projectFolder": "demos/sessions"
    },
    {
      "packageName": "file-storage",
      "projectFolder": "demos/file-storage"
    },
    {
      "packageName": "file-storage-with-http",
      "projectFolder": "demos/file-storage-with-http"
    },
    {
      "packageName": "zod-validation-ts",
      "projectFolder": "demos/zod-validation-ts"
    },
    {
      "packageName": "cron-jobs",
      "projectFolder": "demos/cron-jobs"
    },
    {
      "packageName": "html",
      "projectFolder": "demos/html"
    },
    {
      "packageName": "node-demo",
      "projectFolder": "demos/node"
    },
    {
      "packageName": "javascript",
      "projectFolder": "private-demos/javascript"
    },
    {
      "packageName": "javascript-old-syntax",
      "projectFolder": "private-demos/javascript-old-syntax"
    },
    {
      "packageName": "actions",
      "projectFolder": "private-demos/actions"
    },
    {
      "packageName": "cjs-typescript",
      "projectFolder": "private-demos/cjs-typescript"
    },
    {
      "packageName": "cron",
      "projectFolder": "private-demos/cron"
    },
    {
      "packageName": "private-http",
      "projectFolder": "private-demos/http"
    },
    {
      "packageName": "waitlist",
      "projectFolder": "private-demos/waitlist"
    },
    {
      "packageName": "http",
      "projectFolder": "demos/http"
    },
    {
      "packageName": "dashboard",
      "projectFolder": "dashboard"
    },
    {
      "packageName": "dashboard-common",
      "projectFolder": "dashboard-common"
    },
    {
      "packageName": "udf-runtime",
      "projectFolder": "udf-runtime"
    },
    {
      "packageName": "simulation",
      "projectFolder": "simulation"
    },
    {
      "packageName": "system-udfs",
      "projectFolder": "system-udfs"
    },
    {
      "packageName": "system-tables",
      "projectFolder": "demos/system-tables"
    },
    {
      "packageName": "udf-tests",
      "projectFolder": "udf-tests"
    },
    {
      "packageName": "component-tests",
      "projectFolder": "component-tests"
    },
    {
      "packageName": "component-tests-empty",
      "projectFolder": "component-tests/projects/empty"
    },
    {
      "packageName": "component-tests-mounted",
      "projectFolder": "component-tests/projects/mounted"
    },
    {
      "packageName": "component-tests-with-schema",
      "projectFolder": "component-tests/projects/with-schema"
    },
    {
      "packageName": "component-tests-basic",
      "projectFolder": "component-tests/projects/basic"
    },
    {
      "packageName": "scenario-runner",
      "projectFolder": "scenario-runner"
    },
    {
      "packageName": "node-executor",
      "projectFolder": "node-executor"
    },
    {
      "packageName": "retention-tester",
      "projectFolder": "retention-tester"
    },
    {
      "packageName": "shapes",
      "projectFolder": "shapes"
    },
    {
      "packageName": "id-encoding",
      "projectFolder": "id-encoding"
    },
    {
      "packageName": "vector-importer",
      "projectFolder": "private-demos/vector-importer"
    },
    {
      "packageName": "text-importer",
      "projectFolder": "private-demos/text-importer"
    },
    {
      "packageName": "npm-showcase",
      "projectFolder": "private-demos/npm-showcase"
    },
    {
      "packageName": "deploy-speed-test",
      "projectFolder": "private-demos/deploy-speed-test"
    },
    {
      "packageName": "custom-errors",
      "projectFolder": "demos/custom-errors"
    },
    {
      "packageName": "convex-tour-chat-tutorial",
      "projectFolder": "private-demos/convex-tour-chat-tutorial"
    },
    {
      "packageName": "convex-tutorial",
      "projectFolder": "private-demos/tutorial"
    },
    {
      "packageName": "local-store",
      "projectFolder": "local-store"
    }
    // {
    //   /**
    //    * The NPM package name of the project (must match package.json)
    //    */
    //   "packageName": "my-app",
    //
    //   /**
    //    * The path to the project folder, relative to the rush.json config file.
    //    */
    //   "projectFolder": "apps/my-app",
    //
    //   /**
    //    * An optional category for usage in the "browser-approved-packages.json"
    //    * and "nonbrowser-approved-packages.json" files.  The value must be one of the
    //    * strings from the "reviewCategories" defined above.
    //    */
    //   "reviewCategory": "production",
    //
    //   /**
    //    * A list of local projects that appear as devDependencies for this project, but cannot be
    //    * locally linked because it would create a cyclic dependency; instead, the last published
    //    * version will be installed in the Common folder.
    //    */
    //   "cyclicDependencyProjects": [
    //     // "my-toolchain"
    //   ],
    //
    //   /**
    //    * If true, then this project will be ignored by the "rush check" command.
    //    * The default value is false.
    //    */
    //   // "skipRushCheck": false,
    //
    //   /**
    //    * A flag indicating that changes to this project will be published to npm, which affects
    //    * the Rush change and publish workflows. The default value is false.
    //    * NOTE: "versionPolicyName" and "shouldPublish" are alternatives; you cannot specify them both.
    //    */
    //   // "shouldPublish": false,
    //
    //   /**
    //    * Facilitates postprocessing of a project's files prior to publishing.
    //    *
    //    * If specified, the "publishFolder" is the relative path to a subfolder of the project folder.
    //    * The "rush publish" command will publish the subfolder instead of the project folder.  The subfolder
    //    * must contain its own package.json file, which is typically a build output.
    //    */
    //   // "publishFolder": "temp/publish",
    //
    //   /**
    //    * An optional version policy associated with the project.  Version policies are defined
    //    * in "version-policies.json" file.  See the "rush publish" documentation for more info.
    //    * NOTE: "versionPolicyName" and "shouldPublish" are alternatives; you cannot specify them both.
    //    */
    //   // "versionPolicyName": ""
    // },
    //
    // {
    //   "packageName": "my-controls",
    //   "projectFolder": "libraries/my-controls",
    //   "reviewCategory": "production"
    // },
    //
    // {
    //   "packageName": "my-toolchain",
    //   "projectFolder": "tools/my-toolchain",
    //   "reviewCategory": "tools"
    // }
  ]
}<|MERGE_RESOLUTION|>--- conflicted
+++ resolved
@@ -4,11 +4,6 @@
  */
 {
   "$schema": "https://developer.microsoft.com/json-schemas/rush/v5/rush.schema.json",
-<<<<<<< HEAD
-  "rushVersion": "5.130.3",
-  "pnpmVersion": "7.33.7",
-  "nodeSupportedVersionRange": ">=18.0.0 <23.0.0",
-=======
   /**
    * (Required) This specifies the version of the Rush engine to be used in this repo.
    * Rush's "version selector" feature ensures that the globally installed tool will
@@ -43,7 +38,7 @@
    * LTS schedule: https://nodejs.org/en/about/releases/
    * LTS versions: https://nodejs.org/en/download/releases/
    */
-  "nodeSupportedVersionRange": ">=18.0.0 <21.0.0",
+  "nodeSupportedVersionRange": ">=18.0.0 <23.0.0",
   /**
    * Odd-numbered major versions of Node.js are experimental.  Even-numbered releases
    * spend six months in a stabilization period before the first Long Term Support (LTS) version.
@@ -67,7 +62,6 @@
    * version. In those cases, you will need to add an entry to the "allowedAlternativeVersions"
    * section of the common-versions.json.
    */
->>>>>>> 71a3ac3a
   "ensureConsistentVersions": true,
   /**
    * Large monorepos can become intimidating for newcomers if project folder paths don't follow
