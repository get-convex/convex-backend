--- conflicted
+++ resolved
@@ -68,7 +68,6 @@
     Ok(s3_config_builder)
 }
 
-<<<<<<< HEAD
 /// Attempts to resolve credentials using the default chain:
 /// env vars -> shared config/credentials (incl. SSO) -> web identity -> container creds -> EC2 IMDSv2.
 /// Returns early with a helpful error if nothing is available.
@@ -105,7 +104,8 @@
             anyhow::bail!("{}Underlying error: {}", help, err)
         }
     }
-=======
+}
+  
 /// Returns true if server-side encryption headers should be disabled
 pub fn is_sse_disabled() -> bool {
     *AWS_S3_DISABLE_SSE
@@ -114,5 +114,4 @@
 /// Returns true if checksum headers should be disabled
 pub fn are_checksums_disabled() -> bool {
     *AWS_S3_DISABLE_CHECKSUMS
->>>>>>> 75dd02d2
 }